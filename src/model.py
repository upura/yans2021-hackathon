from typing import List

import torch
import torch.nn as nn
from transformers import BertModel


def create_pooler_matrix(
    input_ids: torch.Tensor, word_idxs: List[List[int]], pool_type="head"
):
    bsz, subword_len = input_ids.size()
    max_word_len = max([len(w) for w in word_idxs])
    pooler_matrix = torch.zeros(bsz * max_word_len * subword_len)

    if pool_type == "head":
        pooler_idxs = [
            subword_len * max_word_len * batch_offset + subword_len * word_offset + w
            for batch_offset, word_idx in enumerate(word_idxs)
            for word_offset, w in enumerate(word_idx[:-1])
        ]
        pooler_matrix.scatter_(0, torch.LongTensor(pooler_idxs), 1)
        return pooler_matrix.view(bsz, max_word_len, subword_len)

    elif pool_type == "average":
        pooler_idxs = [
            subword_len * max_word_len * batch_offset
            + subword_len * word_offset
            + w / (word_idx[word_offset + 1] - word_idx[word_offset])
            for batch_offset, word_idx in enumerate(word_idxs)
            for word_offset, _ in enumerate(word_idx[:-1])
            for w in range(word_idx[word_offset], word_idx[word_offset + 1])
        ]
        pooler_matrix.scatter_(0, torch.LongTensor(pooler_idxs), 1)
        return pooler_matrix.view(bsz, max_word_len, subword_len)


class BertForMultilabelNER(nn.Module):
    def __init__(
        self,
        bert: BertModel,
        attribute_num: int,
        dropout: float = 0.1
    ):
        super().__init__()
        self.bert: BertModel = bert
        self.dropout = nn.Dropout(dropout)

        # classifier that classifies token into IOB tag (B, I, O) for each attribute
        output_layer = [nn.Linear(768, 768) for _ in range(attribute_num)]
        self.output_layer = nn.ModuleList(output_layer)

        self.relu = nn.ReLU()

        # classifier that classifies token into IOB tag (B, I, O) for each attribute
        classifiers = [nn.Linear(768, 3) for _ in range(attribute_num)]
        self.classifiers = nn.ModuleList(classifiers)

<<<<<<< HEAD
    def predict(
        self,
        input_ids=None,
        attention_mask=None,
        word_idxs=None,
        pooling_matrix=None,
    ):
        logits = self.forward(
            input_ids=input_ids,
            attention_mask=attention_mask,
            pooling_matrix=pooling_matrix,
        )[0]
        # labels = [torch.argmax(logit.detach().cpu(), dim=-1) for logit in logits]
        labels = [self._viterbi(logit.detach().cpu()) for logit in logits]

        truncated_labels = [
            [
                label[: len(word_idx) - 1]
                for label, word_idx in zip(attr_labels, word_idxs)
            ]
            for attr_labels in labels
        ]

        return truncated_labels

=======
>>>>>>> bd66a145
    def forward(
        self,
        input_ids=None,
        attention_mask=None,
        labels=None,
        pooling_matrix=None,
    ):
        outputs = self.bert(input_ids, attention_mask=attention_mask)
        sequence_output = outputs[0]  # (b, seq, hid)
        # create word-level representations using pooler matrix
        sequence_output = torch.bmm(pooling_matrix, sequence_output)  # (b, seq, hid)
        sequence_output = self.dropout(sequence_output)  # (b, seq, hid)

        # hiddens = [self.relu(layer(sequence_output)) for layer in self.output_layer]
        # logits = [classifier(hiddens) for classifier, hiddens in zip(self.classifiers, hiddens)]
        logits = [
            classifier(sequence_output) for classifier in self.classifiers
        ]  # (attr, b, seq, 3)

        loss = None
        if labels is not None:
            loss_fn = nn.CrossEntropyLoss(ignore_index=-1)
            loss = 0
            labels = labels.permute(2, 0, 1).contiguous()  # (attr, b, seq)
            for label, logit in zip(labels, logits):
                loss += loss_fn(logit[:, :-1, :].reshape(-1, 3), label.view(-1)) / len(labels)

        output = (logits,) + outputs[2:]
        return loss, output

    @staticmethod
<<<<<<< HEAD
    def _viterbi(logits, penalty=float("inf")):
=======
    def viterbi(logits, penalty=float("inf")):
>>>>>>> bd66a145
        num_tags = 3

        # 0: O, 1: B, 2: I
        penalties = torch.zeros((num_tags, num_tags))
        penalties[0][2] = penalty

        all_preds = []
        for logit in logits:
            pred_tags = [0]
            for l in logit:
                transit_penalty = penalties[pred_tags[-1]]
                l = l - transit_penalty
                tag = torch.argmax(l, dim=-1)
                pred_tags.append(tag.item())
            all_preds.append(pred_tags[1:])
        return all_preds<|MERGE_RESOLUTION|>--- conflicted
+++ resolved
@@ -55,34 +55,6 @@
         classifiers = [nn.Linear(768, 3) for _ in range(attribute_num)]
         self.classifiers = nn.ModuleList(classifiers)
 
-<<<<<<< HEAD
-    def predict(
-        self,
-        input_ids=None,
-        attention_mask=None,
-        word_idxs=None,
-        pooling_matrix=None,
-    ):
-        logits = self.forward(
-            input_ids=input_ids,
-            attention_mask=attention_mask,
-            pooling_matrix=pooling_matrix,
-        )[0]
-        # labels = [torch.argmax(logit.detach().cpu(), dim=-1) for logit in logits]
-        labels = [self._viterbi(logit.detach().cpu()) for logit in logits]
-
-        truncated_labels = [
-            [
-                label[: len(word_idx) - 1]
-                for label, word_idx in zip(attr_labels, word_idxs)
-            ]
-            for attr_labels in labels
-        ]
-
-        return truncated_labels
-
-=======
->>>>>>> bd66a145
     def forward(
         self,
         input_ids=None,
@@ -114,11 +86,7 @@
         return loss, output
 
     @staticmethod
-<<<<<<< HEAD
-    def _viterbi(logits, penalty=float("inf")):
-=======
     def viterbi(logits, penalty=float("inf")):
->>>>>>> bd66a145
         num_tags = 3
 
         # 0: O, 1: B, 2: I
