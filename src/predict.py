import argparse
import json
<<<<<<< HEAD
=======
import os
>>>>>>> 42b927c5
from pathlib import Path

import torch
from torch.nn.utils.rnn import pad_sequence
from torch.utils.data import DataLoader
from transformers import AutoModel, AutoTokenizer

from dataset import NerDataset, ShinraData, ner_collate_fn
from model import BertForMultilabelNER, create_pooler_matrix

device = "cuda:0" if torch.cuda.is_available() else "cpu"


def ner_for_shinradata(model, tokenizer, shinra_dataset, device):
    processed_data = shinra_dataset.ner_inputs
    dataset = NerDataset(processed_data, tokenizer)
    total_preds, _ = predict(model, dataset, device, sent_wise=True)

    shinra_dataset.add_nes_from_iob(total_preds)

    return shinra_dataset


def predict(model, dataset, device, sent_wise=False):
    model.eval()
    dataloader = DataLoader(dataset, batch_size=8, collate_fn=ner_collate_fn)

    total_preds = []
    total_trues = []
    with torch.no_grad():
        for step, inputs in enumerate(dataloader):
            input_ids = inputs["tokens"]
            word_idxs = inputs["word_idxs"]

            labels = inputs["labels"]

            input_ids = pad_sequence(
                [torch.tensor(t) for t in input_ids], padding_value=0, batch_first=True
            ).to(device)
            attention_mask = input_ids > 0
            pooling_matrix = create_pooler_matrix(
                input_ids, word_idxs, pool_type="head"
            ).to(device)

            preds = model.predict(
                input_ids=input_ids,
                attention_mask=attention_mask,
                word_idxs=word_idxs,
                pooling_matrix=pooling_matrix,
            )

            total_preds.append(preds)
            # test dataの場合truesは使わないので適当にpredsを入れる
            total_trues.append(labels if labels[0] is not None else preds)

    attr_num = len(total_preds[0])
    total_preds = [
        [pred for preds in total_preds for pred in preds[attr]]
        for attr in range(attr_num)
    ]
    total_trues = [
        [true for trues in total_trues for true in trues[attr]]
        for attr in range(attr_num)
    ]

    if sent_wise:
        total_preds = [
            [total_preds[attr][idx] for attr in range(attr_num)]
            for idx in range(len(total_preds[0]))
        ]
        total_trues = [
            [total_trues[attr][idx] for attr in range(attr_num)]
            for idx in range(len(total_trues[0]))
        ]

    return total_preds, total_trues


def parse_arg():
    parser = argparse.ArgumentParser()

    parser.add_argument(
        "--input_path", type=str, help="Specify input path in SHINRA2020"
    )
    parser.add_argument(
        "--model_path", type=str, help="Specify attribute_list path in SHINRA2020"
    )
    parser.add_argument(
        "--output_path", type=str, help="Specify attribute_list path in SHINRA2020"
    )

    args = parser.parse_args()

    return args


if __name__ == "__main__":
    args = parse_arg()

    bert = AutoModel.from_pretrained("cl-tohoku/bert-base-japanese")
    tokenizer = AutoTokenizer.from_pretrained("cl-tohoku/bert-base-japanese")

    category = str(args.input_path).split("/")[-1]

    # dataset = [ShinraData(), ....]
<<<<<<< HEAD
    dataset = ShinraData.from_shinra2020_format(Path(args.input_path))
    # dataset = [d for idx, d in enumerate(dataset) if idx < 20 and d.nes is not None]
=======
    dataset_cache_dir = Path(os.environ.get("SHINRA_CACHE_DIR", "../tmp"))
    cache_path = dataset_cache_dir / f"{category}_all_dataset.pkl"
    dataset = joblib.load(cache_path)
    dataset = [d for idx, d in enumerate(dataset) if idx < 20 and d.nes is not None]
>>>>>>> 42b927c5

    model = BertForMultilabelNER(bert, len(dataset[0].attributes))
    model.load_state_dict(torch.load(args.model_path))
    model.to(device)

    dataset = [ner_for_shinradata(model, tokenizer, d, device) for d in dataset]
    with open(args.output_path, "w") as f:
        f.write(
            "\n".join(
                [json.dumps(ne, ensure_ascii=False) for d in dataset for ne in d.nes]
            )
        )<|MERGE_RESOLUTION|>--- conflicted
+++ resolved
@@ -1,9 +1,6 @@
 import argparse
 import json
-<<<<<<< HEAD
-=======
 import os
->>>>>>> 42b927c5
 from pathlib import Path
 
 import torch
@@ -109,15 +106,10 @@
     category = str(args.input_path).split("/")[-1]
 
     # dataset = [ShinraData(), ....]
-<<<<<<< HEAD
-    dataset = ShinraData.from_shinra2020_format(Path(args.input_path))
-    # dataset = [d for idx, d in enumerate(dataset) if idx < 20 and d.nes is not None]
-=======
     dataset_cache_dir = Path(os.environ.get("SHINRA_CACHE_DIR", "../tmp"))
     cache_path = dataset_cache_dir / f"{category}_all_dataset.pkl"
     dataset = joblib.load(cache_path)
     dataset = [d for idx, d in enumerate(dataset) if idx < 20 and d.nes is not None]
->>>>>>> 42b927c5
 
     model = BertForMultilabelNER(bert, len(dataset[0].attributes))
     model.load_state_dict(torch.load(args.model_path))
