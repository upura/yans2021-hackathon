--- conflicted
+++ resolved
@@ -14,45 +14,6 @@
 from util import is_chunk_end, is_chunk_start
 
 
-<<<<<<< HEAD
-def parse_token_file(token_file, vocab, category, annotations, cls, attributes):
-    page_id: str = token_file.stem
-    tokens, text_offsets = cls._load_tokens(token_file, vocab)
-    valid_line_ids: List[int] = [
-        idx for idx, token in enumerate(tokens) if len(token) > 0
-    ]
-
-    # find title
-    title_line: str = "".join([t[2:] if t.startswith("##") else t for t in tokens[4]])
-    pos = title_line.find("-jawiki")
-    title = title_line[:pos]
-
-    # find word alignments = start positions of words
-    word_alignments, sub2word = [], []
-    for token in tokens:
-        word_idxs, s2w = cls._find_word_alignment(token)
-        word_alignments.append(word_idxs)
-        sub2word.append(s2w)
-
-    params = {
-        "page_id": page_id,
-        "page_title": title,
-        "category": category,
-        "tokens": tokens,
-        "text_offsets": text_offsets,
-        "word_alignments": word_alignments,
-        "sub2word": sub2word,
-        "valid_line_ids": valid_line_ids,
-    }
-
-    if page_id in annotations:
-        params["nes"] = annotations[page_id]
-
-    return cls(attributes, params=params)
-
-
-=======
->>>>>>> 42b927c5
 @dataclass_json
 @dataclass(frozen=True)
 class OffsetPoint:
